# -*- coding: utf-8 -*-

from datetime import datetime

from flask import request
from flask_login import LoginManager, UserMixin, current_user, login_user, logout_user

from flask_bitmapist import (mark, MonthEvents, WeekEvents, DayEvents, HourEvents,
                             mark_event, unmark_event)
from flask_bitmapist.extensions.flask_login import mark_login, mark_logout


# import necessary for test_user_login/logout, but unused fails pyflakes
mark_login
mark_logout

now = datetime.utcnow()


<<<<<<< HEAD
def test_before_insert(app, bitmap, sqlalchemy_datastore):
    role = sqlalchemy_datastore.create_role(name='admin')
    user = sqlalchemy_datastore.create_user(email='email@test.org', username='guy',
                                            password='password', roles=[role])
    assert user.has_role('admin') is True
=======
class User(UserMixin):
    id = None


def test_user_login(app):
    # LoginManager could be set up in app fixture in conftest.py instead
    login_manager = LoginManager()
    login_manager.init_app(app)

    # TODO: once event is marked, user id exists in MonthEvents and test will
    #       continue to pass, regardless of continued success; set to current
    #       microsecond to temporarily circumvent, but there should be a better
    #       way to fix user_id assignment (or tear down redis or something)
    user_id = datetime.now().microsecond
    # user_id = 1
    # print user_id

    with app.test_request_context():
        # set up and log in user
        user = User()
        user.id = user_id
        login_user(user)

        # test that user was logged in
        assert current_user.is_active
        assert current_user.is_authenticated
        assert current_user == user

        # test that user id was marked with 'user_logged_in' event
        assert user_id in MonthEvents('user_logged_in', now.year, now.month)


def test_user_logout(app):
    login_manager = LoginManager()
    login_manager.init_app(app)

    user_id = datetime.now().microsecond

    with app.test_request_context():
        # set up, log in, and log out user
        user = User()
        user.id = user_id
        login_user(user)
        logout_user()

        # test that user was logged out
        assert not current_user.is_active
        assert not current_user.is_authenticated
        assert not current_user == user

        # test that user id was marked with 'user_logged_out' event
        assert user_id in MonthEvents('user_logged_out', now.year, now.month)
>>>>>>> c9bbfd13


def test_redis_url_config(app, bitmap):
    assert bitmap.redis_url == app.config['BITMAPIST_REDIS_URL']


def test_redis_system_name_config(app, bitmap):
    assert 'default' in bitmap.SYSTEMS.keys()


def test_track_hourly_config(app, bitmap):
    assert bitmap.TRACK_HOURLY is False


def test_index(app, bitmap, client):
    with app.test_request_context('/bitmapist/'):
        assert request.endpoint == 'bitmapist.index'


def test_events(app, bitmap, client):
    with app.test_request_context('/bitmapist/events'):
        assert request.endpoint == 'bitmapist.events'


def test_mark_decorator(app, client):

    @app.route('/')
    @mark('test', 1)
    def index():
        return ''

    @app.route('/hourly')
    @mark('test_hourly', 2, track_hourly=True)
    def index_hourly():
        return ''

    client.get('/', follow_redirects=True)

    # month events
    assert 1 in MonthEvents('test', now.year, now.month)
    assert 2 not in MonthEvents('test', now.year, now.month)

    # week events
    assert 1 in WeekEvents('test', now.year, now.isocalendar()[1])
    assert 2 not in WeekEvents('test', now.year, now.isocalendar()[1])

    # day events
    assert 1 in DayEvents('test', now.year, now.month, now.day)
    assert 2 not in DayEvents('test', now.year, now.month, now.day)

    client.get('/hourly', follow_redirects=True)

    # hour events
    assert 1 not in HourEvents('test', now.year, now.month, now.day, now.hour)
    assert 2 in HourEvents('test_hourly', now.year, now.month, now.day, now.hour)
    assert 1 not in HourEvents('test_hourly', now.year, now.month, now.day, now.hour)
    assert 1 not in HourEvents('test_hourly', now.year, now.month, now.day, now.hour - 1)


def test_mark_function(app, client):
    mark_event('active', 125)
    assert 125 in MonthEvents('active', now.year, now.month)


def test_unmark_function(app, client):
    mark_event('active', 126)
    assert 126 in MonthEvents('active', now.year, now.month)

    unmark_event('active', 126)
    assert 126 not in MonthEvents('active', now.year, now.month)<|MERGE_RESOLUTION|>--- conflicted
+++ resolved
@@ -17,13 +17,6 @@
 now = datetime.utcnow()
 
 
-<<<<<<< HEAD
-def test_before_insert(app, bitmap, sqlalchemy_datastore):
-    role = sqlalchemy_datastore.create_role(name='admin')
-    user = sqlalchemy_datastore.create_user(email='email@test.org', username='guy',
-                                            password='password', roles=[role])
-    assert user.has_role('admin') is True
-=======
 class User(UserMixin):
     id = None
 
@@ -76,7 +69,12 @@
 
         # test that user id was marked with 'user_logged_out' event
         assert user_id in MonthEvents('user_logged_out', now.year, now.month)
->>>>>>> c9bbfd13
+
+def test_before_insert(app, bitmap, sqlalchemy_datastore):
+    role = sqlalchemy_datastore.create_role(name='admin')
+    user = sqlalchemy_datastore.create_user(email='email@test.org', username='guy',
+                                            password='password', roles=[role])
+    assert user.has_role('admin') is True
 
 
 def test_redis_url_config(app, bitmap):
